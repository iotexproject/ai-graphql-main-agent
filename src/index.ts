--- conflicted
+++ resolved
@@ -29,167 +29,12 @@
   USERSESSION: DurableObjectNamespace<UserSession>;
 }
 
-<<<<<<< HEAD
 // Application variables type
 type Variables = { 
   projectId: string; 
   userId: string | null; 
   token: string | null; 
-=======
-// Remote Schema interface
-interface RemoteSchema {
-  id: string;
-  name: string;
-  description?: string;
-  endpoint: string;
-  headers: Record<string, string>;
-  schemaData: {
-    rootFields: {
-      name: string;
-      description?: string;
-    }[];
-    rawSchema: any;
-  };
-  createdAt?: string;
 }
-
-// Chat响应接口
-interface ChatResponse {
-  id: string;
-  object: string;
-  created: number;
-  model: string;
-  choices?: Array<{
-    index: number;
-    message?: {
-      role: string;
-      content: string;
-    };
-    finish_reason?: string;
-  }>;
-  usage?: {
-    prompt_tokens: number;
-    completion_tokens: number;
-    total_tokens: number;
-  };
-  error?: {
-    message: string;
-    type: string;
-    code: string;
-  };
-}
-
-const apiKeyMiddleware = async (c: Context, next: Next) => {
-  const kvStore = createKVStore(c.env.CHAT_CACHE);
-
-  const options: RateLimitOptions = {
-    windowMs: 60 * 1000, // 1 分钟
-    max: 1, // 每分钟最多 100 次请求
-    store: kvStore,
-    headers: true,
-  };
-
-  // 检查速率限制
-  const rateLimitResult = await checkRateLimit(c, options);
-
-  // 设置响应头部
-  setRateLimitHeaders(c, rateLimitResult, options);
-
-  // 如果超过限制，则根据apikey进行验证
-  if (!rateLimitResult.success) {
-
-    // Extract token from Authorization header
-    const authHeader = c.req.header("Authorization") || "";
-    let token = "";
-    if (authHeader.startsWith("Bearer ")) {
-      token = authHeader.substring(7);
-    }
-    if (!token) {
-      return c.json(
-        {
-          error: {
-            message: "Authentication error: Missing API Key",
-            type: "authentication_error",
-            code: "invalid_parameters",
-          },
-        },
-        401
-      );
-    }
-    // const projectId = c.req.param("projectId")!
-    // if (!projectId) {
-    //   return c.json(
-    //     {
-    //       error: {
-    //         message: "Missing Project ID",
-    //         type: "authentication_error",
-    //         code: "invalid_parameters",
-    //       },
-    //     },
-    //     400
-    //   );
-    // }
-    // const projectPrice = await KVCache.wrap(
-    //   `project_price_${projectId}`,
-    //   async () => {
-    //     const projectPrice = await DB.query(
-    //       `SELECT pricing->>'price' as price FROM projects WHERE id = $1`,
-    //       [token]
-    //     );
-    //     return projectPrice?.rows[0]?.price;
-    //   },
-    //   {
-    //     ttl: 60,
-    //   }
-    // );
-
-
-    const apikey = token
-    const userSessionId = c.env.USERSESSION.idFromName(apikey);
-    const userSessionDO = c.env.USERSESSION.get(userSessionId);
-    const { orgId } = await userSessionDO.init({ apiKey: apikey });
-    if (!orgId) {
-      return c.json(
-        {
-          error: {
-            message: "Authentication error: Unauthorized API Key",
-            type: "authentication_error",
-            code: "invalid_parameters",
-          },
-        },
-        401
-      );
-    }
-    // const cost = projectPrice || 1;
-    const cost = 1;
-    const apiKeyManager = getApiKeyManager(c.env as any);
-    const result = await apiKeyManager.verifyKey({
-      resourceId: orgId,
-      cost,
-      projectSlug: 'quicksilver',
-    });
-    if (!result.success) {
-      return c.json(
-        {
-          error: {
-            message: result.message,
-            type: "rate_limit_error",
-            code: "rate_limit_exceeded",
-          },
-        },
-        429
-      );
-    }
-  }
-  await next();
-  if (rateLimitResult.success) {
-    // 请求完成后更新计数（如果需要）
-    const skip = shouldSkipCounting(c, options);
-    await updateRateLimit(c, options, skip);
-  }
->>>>>>> dc50f035
-};
-
 // Create Hono app with proper typing
 const app = new Hono<{
   Bindings: Env;
